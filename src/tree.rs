use std::rc::Rc;
use std::cell::RefCell;
use crate::symbol::{Symbol, SymbolTable};

<<<<<<< HEAD
#[derive(PartialEq)]
=======
#[derive(Clone, Debug)]
>>>>>>> f5ef3cdc
pub enum Type {
    SelfType,
    Concrete(Symbol)
}

pub struct Formal {
    name: Symbol,
    type_: Type
}

pub struct CaseArm {
    name: Symbol,
    type_: Type
}

pub enum ArithmeticOp {
    Plus,
    Minus,
    Divide,
    Multiply,
}

pub enum ComparisonOp {
    LessThan,
    LessThanEqual,
    Equal
}

pub enum Expr {
    String(String),
    Int(i64),
    Bool(bool),
    Assignment {
        to: Symbol,
        val: Box<Expr>
    },
    Dispatch {
        on: Box<Expr>,
        at: Option<Type>,
        formals: Vec<Expr>
    },
    If {
        condition: Box<Expr>,
        then: Box<Expr>,
        else_: Box<Expr>
    },
    Loop {
        condition: Box<Expr>,
        body: Box<Expr>
    },
    Block {
        body: Vec<Expr>
    },
    Let {
        binding: Symbol,
        type_: Type,
        body: Box<Expr>
    },
    Case {
        arms: Vec<Expr>
    },
    New {
        type_: Type
    },
    Isvoid {
        expression: Box<Expr>
    },
    Arithmetic {
        op: ArithmeticOp,
        lhs: Box<Expr>,
        rhs: Box<Expr>
    },
    Comparison {
        op: ComparisonOp,
        lhs: Box<Expr>,
        rhs: Box<Expr>
    },
    Complement(Box<Expr>),
    Not(Box<Expr>),
}

pub struct Method {
    name: Symbol,
    formals: Vec<Formal>,
    body: Expr
}

pub struct Attribute {
    name: Symbol,
    body: Option<Expr>
}

pub struct Class {
    name: Symbol,
    inherits: Option<Rc<RefCell<Class>>>,
    children: Vec<Rc<RefCell<Class>>>,
    methods: Vec<Method>,
    attributes: Vec<Attribute>
}

impl Class {
    fn new(s: Symbol) -> Self {
	Class {
	    name: s,
	    inherits: None,
	    children: Vec::new(),
	    methods: Vec::new(),
	    attributes: Vec::new()
	}
    }

    fn new_shared_ref(s: Symbol) -> Rc<RefCell<Self>> {
	Rc::new(RefCell::new(Self::new(s)))
    }

    fn add_child(&mut self, c: Self) {
	let rc = Rc::new(RefCell::new(c));
	self.children.push(rc);
    }
}

pub struct Program {
    class_hierarchy: Rc<RefCell<Class>>,
    symbol_table: SymbolTable
}

impl Program {
    fn new() -> Self {
        // Create symbol table
        let mut symbol_table = SymbolTable::new();

	    // Create default hierarchy
	    let obj_sym = symbol_table.insert_ref("Object");
	    let obj_class = Class::new_shared_ref(obj_sym);

	    // TODO
	    
	    Self {
	        class_hierarchy: obj_class,
	        symbol_table
	    }
    }
}
<|MERGE_RESOLUTION|>--- conflicted
+++ resolved
@@ -2,11 +2,7 @@
 use std::cell::RefCell;
 use crate::symbol::{Symbol, SymbolTable};
 
-<<<<<<< HEAD
-#[derive(PartialEq)]
-=======
-#[derive(Clone, Debug)]
->>>>>>> f5ef3cdc
+#[derive(Clone, Debug, PartialEq)]
 pub enum Type {
     SelfType,
     Concrete(Symbol)
